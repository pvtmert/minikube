/*
Copyright 2020 The Kubernetes Authors All rights reserved.

Licensed under the Apache License, Version 2.0 (the "License");
you may not use this file except in compliance with the License.
You may obtain a copy of the License at

    http://www.apache.org/licenses/LICENSE-2.0

Unless required by applicable law or agreed to in writing, software
distributed under the License is distributed on an "AS IS" BASIS,
WITHOUT WARRANTIES OR CONDITIONS OF ANY KIND, either express or implied.
See the License for the specific language governing permissions and
limitations under the License.
*/

package oci

import (
<<<<<<< HEAD
	"fmt"
	"os/exec"
	"path"
=======
	"bufio"
	"bytes"
	"fmt"
	"os/exec"
>>>>>>> aa91f39f
	"strings"

	"github.com/golang/glog"
	"github.com/pkg/errors"
	"k8s.io/minikube/pkg/minikube/localpath"
)

// DeleteAllVolumesByLabel deletes all volumes that have a specific label
// if there is no volume to delete it will return nil
func DeleteAllVolumesByLabel(ociBin string, label string) []error {
	var deleteErrs []error
	glog.Infof("trying to delete all %s volumes with label %s", ociBin, label)
	if ociBin == Docker {
		if err := PointToHostDockerDaemon(); err != nil {
			return []error{errors.Wrap(err, "point host docker-daemon")}
		}
	}

	vs, err := allVolumesByLabel(ociBin, label)
	if err != nil {
		return []error{fmt.Errorf("listing volumes by label %q: %v", label, err)}
	}

	for _, v := range vs {
		cmd := exec.Command(ociBin, "volume", "rm", "--force", v)
		if out, err := cmd.CombinedOutput(); err != nil {
			deleteErrs = append(deleteErrs, fmt.Errorf("deleting volume %s: output: %s", v, string(out)))
		}
	}
	return deleteErrs
}

// PruneAllVolumesByLabel deletes all volumes that have a specific label
// if there is no volume to delete it will return nil
// example: docker volume prune -f --filter label=name.minikube.sigs.k8s.io=minikube
func PruneAllVolumesByLabel(ociBin string, label string) []error {
	var deleteErrs []error
	glog.Infof("trying to prune all %s volumes with label %s", ociBin, label)
	if ociBin == Docker {
		if err := PointToHostDockerDaemon(); err != nil {
			return []error{errors.Wrap(err, "point host docker-daemon")}
		}
	}

	// try to prune afterwards just in case delete didn't go through
	cmd := exec.Command(ociBin, "volume", "prune", "-f", "--filter", "label="+label)
	if out, err := cmd.CombinedOutput(); err != nil {
		deleteErrs = append(deleteErrs, errors.Wrapf(err, "prune volume by label %s: %s", label, string(out)))
	}
	return deleteErrs
}

// allVolumesByLabel returns name of all docker volumes by a specific label
// will not return error if there is no volume found.
func allVolumesByLabel(ociBin string, label string) ([]string, error) {
	cmd := exec.Command(ociBin, "volume", "ls", "--filter", "label="+label, "--format", "{{.Name}}")
	stdout, err := cmd.Output()
	s := bufio.NewScanner(bytes.NewReader(stdout))
	var vols []string
	for s.Scan() {
		v := strings.TrimSpace(s.Text())
		if v != "" {
			vols = append(vols, v)
		}
	}
	return vols, err
}

func CreatePreloadedImagesVolume(kicVersion, k8sVersion string) (string, error) {
	if err := PointToHostDockerDaemon(); err != nil {
		return "", errors.Wrap(err, "point host docker-daemon")
	}
	volumeName := fmt.Sprintf("%s-k8s-%s", kicVersion, k8sVersion)
	if dockerVolumeExists(volumeName) {
		return volumeName, nil
	}
	if err := createDockerVolume(volumeName); err != nil {
		return "", errors.Wrap(err, "creating docker volume")
	}
	targetDir := localpath.MakeMiniPath("cache", "preloaded-tarball")
	tarballPath := path.Join(targetDir, fmt.Sprintf("%s-k8s-%s.tar", kicVersion, k8sVersion))

	if err := extractTarballToVolume(tarballPath, volumeName); err != nil {
		return "", errors.Wrap(err, "extracting tarball to volume")
	}
	return volumeName, nil
}

func dockerVolumeExists(name string) bool {
	if err := PointToHostDockerDaemon(); err != nil {
		return false
	}
	cmd := exec.Command(Docker, "volume", "ls", "-q")
	out, err := cmd.CombinedOutput()
	if err != nil {
		return false
	}
	names := strings.Split(string(out), "\n")
	for _, n := range names {
		if n == name {
			return true
		}
	}
	return false
}

func extractTarballToVolume(tarballPath, volumeName string) error {
	if err := PointToHostDockerDaemon(); err != nil {
		return errors.Wrap(err, "point host docker-daemon")
	}
	cmd := exec.Command(Docker, "-v", fmt.Sprintf("%s:/preloaded.tar:ro", tarballPath), "-v", fmt.Sprintf("%s:/extractDir", volumeName), "busybox", "tar", "xvf", "/preloaded.tar", "-C", "/extractDir")
	fmt.Println(cmd.Args)
	if out, err := cmd.CombinedOutput(); err != nil {
		return errors.Wrapf(err, "output %s", string(out))
	}
	return nil
}

// createDockerVolume creates a docker volume to be attached to the container with correct labels and prefixes based on profile name
// Caution ! if volume already exists does NOT return an error and will not apply the minikube labels on it.
// TODO: this should be fixed as a part of https://github.com/kubernetes/minikube/issues/6530
func createDockerVolume(name string) error {
	if err := PointToHostDockerDaemon(); err != nil {
		return errors.Wrap(err, "point host docker-daemon")
	}
	cmd := exec.Command(Docker, "volume", "create", name, "--label", fmt.Sprintf("%s=%s", ProfileLabelKey, name), "--label", fmt.Sprintf("%s=%s", CreatedByLabelKey, "true"))
	if out, err := cmd.CombinedOutput(); err != nil {
		return errors.Wrapf(err, "output %s", string(out))
	}
	return nil
}<|MERGE_RESOLUTION|>--- conflicted
+++ resolved
@@ -17,16 +17,11 @@
 package oci
 
 import (
-<<<<<<< HEAD
-	"fmt"
-	"os/exec"
-	"path"
-=======
 	"bufio"
 	"bytes"
 	"fmt"
 	"os/exec"
->>>>>>> aa91f39f
+	"path"
 	"strings"
 
 	"github.com/golang/glog"
