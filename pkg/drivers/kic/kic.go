--- conflicted
+++ resolved
@@ -121,11 +121,7 @@
 		return errors.Wrap(err, "prepare kic ssh")
 	}
 
-<<<<<<< HEAD
-	// return now if no preload is available
-=======
-	// If preload doesn't exist, don't both extracting tarball to volume
->>>>>>> fb15659c
+	// If preload doesn't exist, don't bother extracting tarball to volume
 	if !download.PreloadExists(d.NodeConfig.KubernetesVersion, d.NodeConfig.ContainerRuntime) {
 		return nil
 	}
