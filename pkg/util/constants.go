--- conflicted
+++ resolved
@@ -32,14 +32,8 @@
 	DefaultServiceCIDR       = "10.96.0.0/12"
 )
 
-<<<<<<< HEAD
-// DefaultAdmissionControllers is the list of default admission controllers/plugins
-var DefaultAdmissionControllers = []string{
-	"Initializers",
-=======
 // DefaultV114AdmissionControllers are admission controllers we default to in v1.14.x
 var DefaultV114AdmissionControllers = []string{
->>>>>>> 4b0bafb4
 	"NamespaceLifecycle",
 	"LimitRanger",
 	"ServiceAccount",
