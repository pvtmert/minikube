--- conflicted
+++ resolved
@@ -30,11 +30,7 @@
 	"github.com/pkg/errors"
 	"github.com/spf13/viper"
 	core "k8s.io/api/core/v1"
-<<<<<<< HEAD
-	metav1 "k8s.io/apimachinery/pkg/apis/meta/v1"
-=======
 	meta "k8s.io/apimachinery/pkg/apis/meta/v1"
->>>>>>> 45439bb8
 	"k8s.io/apimachinery/pkg/labels"
 	"k8s.io/client-go/kubernetes"
 	typed_core "k8s.io/client-go/kubernetes/typed/core/v1"
@@ -277,22 +273,11 @@
 	client, err := K8s.GetCoreClient()
 	if err != nil {
 		return &core.ServiceList{}, &util.RetriableError{Err: err}
-<<<<<<< HEAD
-	}
-	services := client.Services(namespace)
-	if err != nil {
-		return &core.ServiceList{}, &util.RetriableError{Err: err}
-=======
->>>>>>> 45439bb8
 	}
 	return getServiceListFromServicesByLabel(client.Services(namespace), key, value)
 }
 
-<<<<<<< HEAD
-func getServiceListFromServicesByLabel(services corev1.ServiceInterface, key string, value string) (*core.ServiceList, error) {
-=======
 func getServiceListFromServicesByLabel(services typed_core.ServiceInterface, key string, value string) (*core.ServiceList, error) {
->>>>>>> 45439bb8
 	selector := labels.SelectorFromSet(labels.Set(map[string]string{key: value}))
 	serviceList, err := services.List(meta.ListOptions{LabelSelector: selector.String()})
 	if err != nil {
@@ -327,11 +312,7 @@
 
 	// Create Secret
 	secretObj := &core.Secret{
-<<<<<<< HEAD
-		ObjectMeta: metav1.ObjectMeta{
-=======
 		ObjectMeta: meta.ObjectMeta{
->>>>>>> 45439bb8
 			Name:   name,
 			Labels: labels,
 		},
