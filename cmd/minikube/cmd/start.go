/*
Copyright 2016 The Kubernetes Authors All rights reserved.

Licensed under the Apache License, Version 2.0 (the "License");
you may not use this file except in compliance with the License.
You may obtain a copy of the License at

    http://www.apache.org/licenses/LICENSE-2.0

Unless required by applicable law or agreed to in writing, software
distributed under the License is distributed on an "AS IS" BASIS,
WITHOUT WARRANTIES OR CONDITIONS OF ANY KIND, either express or implied.
See the License for the specific language governing permissions and
limitations under the License.
*/

package cmd

import (
	"fmt"
	"net"
	"net/url"
	"os"
	"os/exec"
	"os/user"
	"path/filepath"
	"runtime"
	"strconv"
	"strings"
	"time"

	"github.com/blang/semver"
	"github.com/docker/machine/libmachine"
	"github.com/docker/machine/libmachine/host"
	"github.com/docker/machine/libmachine/ssh"
	"github.com/golang/glog"
	"github.com/google/go-containerregistry/pkg/authn"
	"github.com/google/go-containerregistry/pkg/name"
	"github.com/google/go-containerregistry/pkg/v1/remote"
	"github.com/shirou/gopsutil/cpu"
	gopshost "github.com/shirou/gopsutil/host"
	"github.com/spf13/cobra"
	"github.com/spf13/viper"
	"golang.org/x/sync/errgroup"
	cmdcfg "k8s.io/minikube/cmd/minikube/cmd/config"
	"k8s.io/minikube/pkg/drivers"
	"k8s.io/minikube/pkg/minikube/bootstrapper"
	"k8s.io/minikube/pkg/minikube/bootstrapper/kubeadm"
	"k8s.io/minikube/pkg/minikube/cluster"
	"k8s.io/minikube/pkg/minikube/command"
	cfg "k8s.io/minikube/pkg/minikube/config"
	"k8s.io/minikube/pkg/minikube/constants"
	"k8s.io/minikube/pkg/minikube/cruntime"
	"k8s.io/minikube/pkg/minikube/drivers/none"
	"k8s.io/minikube/pkg/minikube/exit"
	"k8s.io/minikube/pkg/minikube/kubeconfig"
	"k8s.io/minikube/pkg/minikube/logs"
	"k8s.io/minikube/pkg/minikube/machine"
	"k8s.io/minikube/pkg/minikube/notify"
	"k8s.io/minikube/pkg/minikube/out"
	"k8s.io/minikube/pkg/minikube/proxy"
	pkgutil "k8s.io/minikube/pkg/util"
	"k8s.io/minikube/pkg/util/lock"
	"k8s.io/minikube/pkg/util/retry"
	"k8s.io/minikube/pkg/version"
)

const (
	isoURL                = "iso-url"
	memory                = "memory"
	cpus                  = "cpus"
	humanReadableDiskSize = "disk-size"
	nfsSharesRoot         = "nfs-shares-root"
	nfsShare              = "nfs-share"
	kubernetesVersion     = "kubernetes-version"
	hostOnlyCIDR          = "host-only-cidr"
	containerRuntime      = "container-runtime"
	criSocket             = "cri-socket"
	networkPlugin         = "network-plugin"
	enableDefaultCNI      = "enable-default-cni"
	hypervVirtualSwitch   = "hyperv-virtual-switch"
	kvmNetwork            = "kvm-network"
	kvmQemuURI            = "kvm-qemu-uri"
	kvmGPU                = "kvm-gpu"
	kvmHidden             = "kvm-hidden"
	keepContext           = "keep-context"
	createMount           = "mount"
	featureGates          = "feature-gates"
	apiServerName         = "apiserver-name"
	apiServerPort         = "apiserver-port"
	dnsDomain             = "dns-domain"
	serviceCIDR           = "service-cluster-ip-range"
	imageRepository       = "image-repository"
	imageMirrorCountry    = "image-mirror-country"
	mountString           = "mount-string"
	disableDriverMounts   = "disable-driver-mounts"
	cacheImages           = "cache-images"
	uuid                  = "uuid"
	vpnkitSock            = "hyperkit-vpnkit-sock"
	vsockPorts            = "hyperkit-vsock-ports"
	embedCerts            = "embed-certs"
	noVTXCheck            = "no-vtx-check"
	downloadOnly          = "download-only"
	dnsProxy              = "dns-proxy"
	hostDNSResolver       = "host-dns-resolver"
	waitUntilHealthy      = "wait"
	force                 = "force"
	waitTimeout           = "wait-timeout"
	nativeSSH             = "native-ssh"
)

var (
	registryMirror           []string
	dockerEnv                []string
	dockerOpt                []string
	insecureRegistry         []string
	apiServerNames           []string
	apiServerIPs             []net.IP
	extraOptions             cfg.ExtraOptionSlice
	enableUpdateNotification = true
)

func init() {
	initMinikubeFlags()
	initKubernetesFlags()
	initDriverFlags()
	initNetworkingFlags()
	if err := viper.BindPFlags(startCmd.Flags()); err != nil {
		exit.WithError("unable to bind flags", err)
	}

}

// initMinikubeFlags includes commandline flags for minikube.
func initMinikubeFlags() {
	viper.SetEnvPrefix(constants.MinikubeEnvPrefix)
	// Replaces '-' in flags with '_' in env variables
	// e.g. iso-url => $ENVPREFIX_ISO_URL
	viper.SetEnvKeyReplacer(strings.NewReplacer("-", "_"))
	viper.AutomaticEnv()

	startCmd.Flags().Bool(force, false, "Force minikube to perform possibly dangerous operations")

	startCmd.Flags().Int(cpus, constants.DefaultCPUS, "Number of CPUs allocated to the minikube VM.")
	startCmd.Flags().String(memory, constants.DefaultMemorySize, "Amount of RAM allocated to the minikube VM (format: <number>[<unit>], where unit = b, k, m or g).")
	startCmd.Flags().String(humanReadableDiskSize, constants.DefaultDiskSize, "Disk size allocated to the minikube VM (format: <number>[<unit>], where unit = b, k, m or g).")
	startCmd.Flags().Bool(downloadOnly, false, "If true, only download and cache files for later use - don't install or start anything.")
	startCmd.Flags().Bool(cacheImages, true, "If true, cache docker images for the current bootstrapper and load them into the machine. Always false with --vm-driver=none.")
	startCmd.Flags().String(isoURL, constants.DefaultISOURL, "Location of the minikube iso.")
	startCmd.Flags().Bool(keepContext, constants.DefaultKeepContext, "This will keep the existing kubectl context and will create a minikube context.")
	startCmd.Flags().Bool(embedCerts, constants.DefaultEmbedCerts, "if true, will embed the certs in kubeconfig.")
	startCmd.Flags().String(containerRuntime, "docker", "The container runtime to be used (docker, crio, containerd).")
	startCmd.Flags().Bool(createMount, false, "This will start the mount daemon and automatically mount files into minikube.")
	startCmd.Flags().String(mountString, constants.DefaultMountDir+":"+constants.DefaultMountEndpoint, "The argument to pass the minikube mount command on start.")
	startCmd.Flags().String(criSocket, "", "The cri socket path to be used.")
	startCmd.Flags().String(networkPlugin, "", "The name of the network plugin.")
	startCmd.Flags().Bool(enableDefaultCNI, false, "Enable the default CNI plugin (/etc/cni/net.d/k8s.conf). Used in conjunction with \"--network-plugin=cni\".")
	startCmd.Flags().Bool(waitUntilHealthy, true, "Wait until Kubernetes core services are healthy before exiting.")
	startCmd.Flags().Duration(waitTimeout, 6*time.Minute, "max time to wait per Kubernetes core services to be healthy.")
	startCmd.Flags().Bool(nativeSSH, true, "Use native Golang SSH client (default true). Set to 'false' to use the command line 'ssh' command when accessing the docker machine. Useful for the machine drivers when they will not start with 'Waiting for SSH'.")
}

// initKubernetesFlags inits the commandline flags for kubernetes related options
func initKubernetesFlags() {
	startCmd.Flags().String(kubernetesVersion, constants.DefaultKubernetesVersion, "The kubernetes version that the minikube VM will use (ex: v1.2.3)")
	startCmd.Flags().Var(&extraOptions, "extra-config",
		`A set of key=value pairs that describe configuration that may be passed to different components.
		The key should be '.' separated, and the first part before the dot is the component to apply the configuration to.
		Valid components are: kubelet, kubeadm, apiserver, controller-manager, etcd, proxy, scheduler
		Valid kubeadm parameters: `+fmt.Sprintf("%s, %s", strings.Join(kubeadm.KubeadmExtraArgsWhitelist[kubeadm.KubeadmCmdParam], ", "), strings.Join(kubeadm.KubeadmExtraArgsWhitelist[kubeadm.KubeadmConfigParam], ",")))
	startCmd.Flags().String(featureGates, "", "A set of key=value pairs that describe feature gates for alpha/experimental features.")
	startCmd.Flags().String(dnsDomain, constants.ClusterDNSDomain, "The cluster dns domain name used in the kubernetes cluster")
	startCmd.Flags().Int(apiServerPort, constants.APIServerPort, "The apiserver listening port")
	startCmd.Flags().String(apiServerName, constants.APIServerName, "The apiserver name which is used in the generated certificate for kubernetes.  This can be used if you want to make the apiserver available from outside the machine")
	startCmd.Flags().StringArrayVar(&apiServerNames, "apiserver-names", nil, "A set of apiserver names which are used in the generated certificate for kubernetes.  This can be used if you want to make the apiserver available from outside the machine")
	startCmd.Flags().IPSliceVar(&apiServerIPs, "apiserver-ips", nil, "A set of apiserver IP Addresses which are used in the generated certificate for kubernetes.  This can be used if you want to make the apiserver available from outside the machine")
}

// initDriverFlags inits the commandline flags for vm drivers
func initDriverFlags() {
	startCmd.Flags().String("vm-driver", "", fmt.Sprintf("Driver is one of: %v (defaults to virtualbox)", constants.SupportedVMDrivers))
	startCmd.Flags().Bool(disableDriverMounts, false, "Disables the filesystem mounts provided by the hypervisors")

	// kvm2
	startCmd.Flags().String(kvmNetwork, "default", "The KVM network name. (kvm2 driver only)")
	startCmd.Flags().String(kvmQemuURI, "qemu:///system", "The KVM QEMU connection URI. (kvm2 driver only)")
	startCmd.Flags().Bool(kvmGPU, false, "Enable experimental NVIDIA GPU support in minikube")
	startCmd.Flags().Bool(kvmHidden, false, "Hide the hypervisor signature from the guest in minikube (kvm2 driver only)")

	// virtualbox
	startCmd.Flags().String(hostOnlyCIDR, "192.168.99.1/24", "The CIDR to be used for the minikube VM (virtualbox driver only)")
	startCmd.Flags().Bool(dnsProxy, false, "Enable proxy for NAT DNS requests (virtualbox driver only)")
	startCmd.Flags().Bool(hostDNSResolver, true, "Enable host resolver for NAT DNS requests (virtualbox driver only)")
	startCmd.Flags().Bool(noVTXCheck, false, "Disable checking for the availability of hardware virtualization before the vm is started (virtualbox driver only)")

	// hyperkit
	startCmd.Flags().StringSlice(vsockPorts, []string{}, "List of guest VSock ports that should be exposed as sockets on the host (hyperkit driver only)")
	startCmd.Flags().String(uuid, "", "Provide VM UUID to restore MAC address (hyperkit driver only)")
	startCmd.Flags().String(vpnkitSock, "", "Location of the VPNKit socket used for networking. If empty, disables Hyperkit VPNKitSock, if 'auto' uses Docker for Mac VPNKit connection, otherwise uses the specified VSock (hyperkit driver only)")
	startCmd.Flags().StringSlice(nfsShare, []string{}, "Local folders to share with Guest via NFS mounts (hyperkit driver only)")
	startCmd.Flags().String(nfsSharesRoot, "/nfsshares", "Where to root the NFS Shares, defaults to /nfsshares (hyperkit driver only)")

	// hyperv
	startCmd.Flags().String(hypervVirtualSwitch, "", "The hyperv virtual switch name. Defaults to first found. (hyperv driver only)")
}

// initNetworkingFlags inits the commandline flags for connectivity related flags for start
func initNetworkingFlags() {
	startCmd.Flags().StringSliceVar(&insecureRegistry, "insecure-registry", nil, "Insecure Docker registries to pass to the Docker daemon.  The default service CIDR range will automatically be added.")
	startCmd.Flags().StringSliceVar(&registryMirror, "registry-mirror", nil, "Registry mirrors to pass to the Docker daemon")
	startCmd.Flags().String(imageRepository, "", "Alternative image repository to pull docker images from. This can be used when you have limited access to gcr.io. Set it to \"auto\" to let minikube decide one for you. For Chinese mainland users, you may use local gcr.io mirrors such as registry.cn-hangzhou.aliyuncs.com/google_containers")
	startCmd.Flags().String(imageMirrorCountry, "", "Country code of the image mirror to be used. Leave empty to use the global one. For Chinese mainland users, set it to cn.")
	startCmd.Flags().String(serviceCIDR, pkgutil.DefaultServiceCIDR, "The CIDR to be used for service cluster IPs.")
	startCmd.Flags().StringArrayVar(&dockerEnv, "docker-env", nil, "Environment variables to pass to the Docker daemon. (format: key=value)")
	startCmd.Flags().StringArrayVar(&dockerOpt, "docker-opt", nil, "Specify arbitrary flags to pass to the Docker daemon. (format: key=value)")
}

// startCmd represents the start command
var startCmd = &cobra.Command{
	Use:   "start",
	Short: "Starts a local kubernetes cluster",
	Long:  "Starts a local kubernetes cluster",
	Run:   runStart,
}

// platform generates a user-readable platform message
func platform() string {
	var s strings.Builder

	// Show the distro version if possible
	hi, err := gopshost.Info()
	if err == nil {
		s.WriteString(fmt.Sprintf("%s %s", strings.Title(hi.Platform), hi.PlatformVersion))
		glog.Infof("hostinfo: %+v", hi)
	} else {
		glog.Warningf("gopshost.Info returned error: %v", err)
		s.WriteString(runtime.GOOS)
	}

	vsys, vrole, err := gopshost.Virtualization()
	if err != nil {
		glog.Warningf("gopshost.Virtualization returned error: %v", err)
	} else {
		glog.Infof("virtualization: %s %s", vsys, vrole)
	}

	// This environment is exotic, let's output a bit more.
	if vrole == "guest" || runtime.GOARCH != "amd64" {
		s.WriteString(fmt.Sprintf(" (%s/%s)", vsys, runtime.GOARCH))
	}
	return s.String()
}

// runStart handles the executes the flow of "minikube start"
func runStart(cmd *cobra.Command, args []string) {
	prefix := ""
	if viper.GetString(cfg.MachineProfile) != constants.DefaultMachineName {
		prefix = fmt.Sprintf("[%s] ", viper.GetString(cfg.MachineProfile))
	}

	versionState := out.Happy
	if notify.MaybePrintUpdateTextFromGithub() {
		versionState = out.Meh
	}

	out.T(versionState, "{{.prefix}}minikube {{.version}} on {{.platform}}", out.V{"prefix": prefix, "version": version.GetVersion(), "platform": platform()})
	displayEnviron(os.Environ())

	// if --registry-mirror specified when run minikube start,
	// take arg precedence over MINIKUBE_REGISTRY_MIRROR
	// actually this is a hack, because viper 1.0.0 can assign env to variable if StringSliceVar
	// and i can't update it to 1.4.0, it affects too much code
	// other types (like String, Bool) of flag works, so imageRepository, imageMirrorCountry
	// can be configured as MINIKUBE_IMAGE_REPOSITORY and IMAGE_MIRROR_COUNTRY
	// this should be updated to documentation
	if len(registryMirror) == 0 {
		registryMirror = viper.GetStringSlice("registry_mirror")
	}

	oldConfig, err := cfg.Load()
	if err != nil && !os.IsNotExist(err) {
		exit.WithCodeT(exit.Data, "Unable to load config: {{.error}}", out.V{"error": err})
	}

	driver := selectDriver(oldConfig)
	err = autoSetDriverOptions(driver)
	if err != nil {
		glog.Errorf("Error autoSetOptions : %v", err)
	}

	validateFlags(driver)
	validateUser(driver)
	installOrUpdateDriver(driver)

	k8sVersion, isUpgrade := getKubernetesVersion(oldConfig)
	config, err := generateCfgFromFlags(cmd, k8sVersion, driver)
	if err != nil {
		exit.WithError("Failed to generate config", err)
	}

	// For non-"none", the ISO is required to boot, so block until it is downloaded
	if driver != constants.DriverNone {
		if err := cluster.CacheISO(config.MachineConfig); err != nil {
			exit.WithError("Failed to cache ISO", err)
		}
	}

	if viper.GetBool(nativeSSH) {
		ssh.SetDefaultClient(ssh.Native)
	} else {
		ssh.SetDefaultClient(ssh.External)
	}

	// Now that the ISO is downloaded, pull images in the background while the VM boots.
	var cacheGroup errgroup.Group
	beginCacheImages(&cacheGroup, config.KubernetesConfig.ImageRepository, k8sVersion)

	// Abstraction leakage alert: startHost requires the config to be saved, to satistfy pkg/provision/buildroot.
	// Hence, saveConfig must be called before startHost, and again afterwards when we know the IP.
	if err := saveConfig(&config); err != nil {
		exit.WithError("Failed to save config", err)
	}

	// exits here in case of --download-only option.
	handleDownloadOnly(&cacheGroup, k8sVersion)
	mRunner, preExists, machineAPI, host := startMachine(&config)
	defer machineAPI.Close()
	// configure the runtime (docker, containerd, crio)
	cr := configureRuntimes(mRunner, driver)
	showVersionInfo(k8sVersion, cr)
	waitCacheImages(&cacheGroup)

	// Must be written before bootstrap, otherwise health checks may flake due to stale IP
	kubeconfig, err := setupKubeconfig(host, &config)
	if err != nil {
		exit.WithError("Failed to setup kubeconfig", err)
	}

	// setup kubeadm (must come after setupKubeconfig)
	bs := setupKubeAdm(machineAPI, config.KubernetesConfig)

	// pull images or restart cluster
	bootstrapCluster(bs, cr, mRunner, config.KubernetesConfig, preExists, isUpgrade)
	configureMounts()
	if err = loadCachedImagesInConfigFile(); err != nil {
		out.T(out.FailureType, "Unable to load cached images from config file.")
	}

	// special ops for none driver, like change minikube directory.
	if driver == constants.DriverNone {
		prepareNone()
	}
	if viper.GetBool(waitUntilHealthy) {
		if err := bs.WaitCluster(config.KubernetesConfig, viper.GetDuration(waitTimeout)); err != nil {
			exit.WithError("Wait failed", err)
		}
	}
	showKubectlConnectInfo(kubeconfig)
}

// displayEnviron makes the user aware of environment variables that will affect how minikube operates
func displayEnviron(env []string) {
	for _, kv := range env {
		bits := strings.SplitN(kv, "=", 2)
		k := bits[0]
		v := bits[1]
		if strings.HasPrefix(k, "MINIKUBE_") || k == constants.KubeconfigEnvVar {
			out.T(out.Option, "{{.key}}={{.value}}", out.V{"key": k, "value": v})
		}
	}
}

func setupKubeconfig(h *host.Host, c *cfg.Config) (*kubeconfig.Settings, error) {
	addr, err := h.Driver.GetURL()
	if err != nil {
		exit.WithError("Failed to get driver URL", err)
	}
	addr = strings.Replace(addr, "tcp://", "https://", -1)
	addr = strings.Replace(addr, ":2376", ":"+strconv.Itoa(c.KubernetesConfig.NodePort), -1)
	if c.KubernetesConfig.APIServerName != constants.APIServerName {
		addr = strings.Replace(addr, c.KubernetesConfig.NodeIP, c.KubernetesConfig.APIServerName, -1)
	}

	kcs := &kubeconfig.Settings{
		ClusterName:          cfg.GetMachineName(),
		ClusterServerAddress: addr,
		ClientCertificate:    constants.MakeMiniPath("client.crt"),
		ClientKey:            constants.MakeMiniPath("client.key"),
		CertificateAuthority: constants.MakeMiniPath("ca.crt"),
		KeepContext:          viper.GetBool(keepContext),
		EmbedCerts:           viper.GetBool(embedCerts),
	}

	kcs.SetPath(kubeconfig.PathFromEnv())
	if err := kubeconfig.Update(kcs); err != nil {
		return kcs, err
	}
	return kcs, nil
}

func handleDownloadOnly(cacheGroup *errgroup.Group, k8sVersion string) {
	// If --download-only, complete the remaining downloads and exit.
	if !viper.GetBool(downloadOnly) {
		return
	}
	if err := doCacheBinaries(k8sVersion); err != nil {
		exit.WithError("Failed to cache binaries", err)
	}
	waitCacheImages(cacheGroup)
	if err := CacheImagesInConfigFile(); err != nil {
		exit.WithError("Failed to cache images", err)
	}
	out.T(out.Check, "Download complete!")
	os.Exit(0)

}

func startMachine(config *cfg.Config) (runner command.Runner, preExists bool, machineAPI libmachine.API, host *host.Host) {
	m, err := machine.NewAPIClient()
	if err != nil {
		exit.WithError("Failed to get machine client", err)
	}
	host, preExists = startHost(m, config.MachineConfig)

	ip := validateNetwork(host)
	// Bypass proxy for minikube's vm host ip
	err = proxy.ExcludeIP(ip)
	if err != nil {
		out.ErrT(out.FailureType, "Failed to set NO_PROXY Env. Please use `export NO_PROXY=$NO_PROXY,{{.ip}}`.", out.V{"ip": ip})
	}
	// Save IP to configuration file for subsequent use
	config.KubernetesConfig.NodeIP = ip
	if err := saveConfig(config); err != nil {
		exit.WithError("Failed to save config", err)
	}
	runner, err = machine.CommandRunner(host)
	if err != nil {
		exit.WithError("Failed to get command runner", err)
	}

	return runner, preExists, m, host
}

func showVersionInfo(k8sVersion string, cr cruntime.Manager) {
	version, _ := cr.Version()
	out.T(cr.Style(), "Preparing Kubernetes {{.k8sVersion}} on {{.runtime}} {{.runtimeVersion}} ...", out.V{"k8sVersion": k8sVersion, "runtime": cr.Name(), "runtimeVersion": version})
	for _, v := range dockerOpt {
		out.T(out.Option, "opt {{.docker_option}}", out.V{"docker_option": v})
	}
	for _, v := range dockerEnv {
		out.T(out.Option, "env {{.docker_env}}", out.V{"docker_env": v})
	}
}

func showKubectlConnectInfo(kcs *kubeconfig.Settings) {
	if kcs.KeepContext {
		out.T(out.Kubectl, "To connect to this cluster, use: kubectl --context={{.name}}", out.V{"name": kcs.ClusterName})
	} else {
		out.T(out.Ready, `Done! kubectl is now configured to use "{{.name}}"`, out.V{"name": cfg.GetMachineName()})
	}
	_, err := exec.LookPath("kubectl")
	if err != nil {
		out.T(out.Tip, "For best results, install kubectl: https://kubernetes.io/docs/tasks/tools/install-kubectl/")
	}
}

func selectDriver(oldConfig *cfg.Config) string {
	driver := viper.GetString("vm-driver")
	// By default, the driver is whatever we used last time
	if driver == "" {
		driver = constants.DefaultVMDriver
		if oldConfig != nil {
			driver = oldConfig.MachineConfig.VMDriver
		}
	}
	if err := cmdcfg.IsValidDriver(runtime.GOOS, driver); err != nil {
		exit.WithCodeT(exit.Failure, "The driver '{{.driver}}' is not supported on {{.os}}", out.V{"driver": driver, "os": runtime.GOOS})
	}

	// Detect if our driver conflicts with a previously created VM. If we run into any errors, just move on.
	api, err := machine.NewAPIClient()
	if err != nil {
		glog.Infof("selectDriver NewAPIClient: %v", err)
		return driver
	}

	exists, err := api.Exists(cfg.GetMachineName())
	if err != nil {
		glog.Infof("selectDriver api.Exists: %v", err)
		return driver
	}
	if !exists {
		return driver
	}

	h, err := api.Load(cfg.GetMachineName())
	if err != nil {
		glog.Infof("selectDriver api.Load: %v", err)
		return driver
	}

	if h.Driver.DriverName() == driver {
		return driver
	}

	out.ErrT(out.Conflict, `You have an existing "{{.profile_name}}" VM that was created using the "{{.old_driver}}" driver, and is incompatible with the "{{.driver}}" driver.`,
		out.V{"profile_name": cfg.GetMachineName(), "driver": driver, "old_driver": h.Driver.DriverName()})

	out.ErrT(out.Workaround, `To proceed, either:
      1) Delete the existing VM using: '{{.command}} delete'
      or
      2) Restart with the existing driver: '{{.command}} start --vm-driver={{.old_driver}}'`, out.V{"command": minikubeCmd(), "old_driver": h.Driver.DriverName()})
	exit.WithCodeT(exit.Config, "Exiting due to driver incompatibility")
	return ""
}

func selectImageRepository(mirrorCountry string, k8sVersion string) (bool, string, error) {
	var tryCountries []string
	var fallback string
	glog.Infof("selecting image repository for country %s ...", mirrorCountry)

	if mirrorCountry != "" {
		localRepos, ok := constants.ImageRepositories[mirrorCountry]
		if !ok || len(localRepos) == 0 {
			return false, "", fmt.Errorf("invalid image mirror country code: %s", mirrorCountry)
		}

		tryCountries = append(tryCountries, mirrorCountry)

		// we'll use the first repository as fallback
		// when none of the mirrors in the given location is available
		fallback = localRepos[0]

	} else {
		// always make sure global is preferred
		tryCountries = append(tryCountries, "global")
		for k := range constants.ImageRepositories {
			if strings.ToLower(k) != "global" {
				tryCountries = append(tryCountries, k)
			}
		}
	}

	checkRepository := func(repo string) error {
		podInfraContainerImage, _ := constants.GetKubeadmCachedImages(repo, k8sVersion)

		ref, err := name.ParseReference(podInfraContainerImage, name.WeakValidation)
		if err != nil {
			return err
		}

		_, err = remote.Image(ref, remote.WithAuthFromKeychain(authn.DefaultKeychain))
		return err
	}

	for _, code := range tryCountries {
		localRepos := constants.ImageRepositories[code]
		for _, repo := range localRepos {
			err := checkRepository(repo)
			if err == nil {
				return true, repo, nil
			}
		}
	}

	return false, fallback, nil
}

// Return a minikube command containing the current profile name
func minikubeCmd() string {
	if viper.GetString(cfg.MachineProfile) != constants.DefaultMachineName {
		return fmt.Sprintf("minikube -p %s", cfg.MachineProfile)
	}
	return "minikube"
}

// validerUser validates minikube is run by the recommended user (privileged or regular)
func validateUser(driver string) {
	u, err := user.Current()
	if err != nil {
		glog.Errorf("Error getting the current user: %v", err)
		return
	}

	useForce := viper.GetBool(force)

	if driver == constants.DriverNone && u.Uid != "0" && !useForce {
		exit.WithCodeT(exit.Permissions, `The "{{.driver_name}}" driver requires root privileges. Please run minikube using 'sudo minikube --vm-driver={{.driver_name}}'.`, out.V{"driver_name": driver})
	}

	if driver == constants.DriverNone || u.Uid != "0" {
		return
	}

<<<<<<< HEAD
	out.T(out.Stopped, `The "{{.driver_name}}" driver should not be used with root privileges.`, out.V{"driver_name": d})
	out.T(out.Tip, "If you are running minikube within a VM, consider using '--vm-driver=none': https://minikube.sigs.k8s.io/docs/reference/drivers/none/")
=======
	out.T(out.Stopped, "The {{.driver_name}} driver should not be used with root privileges.", out.V{"driver_name": driver})
>>>>>>> b73ec8cf

	_, err = cfg.Load()
	if err == nil || !os.IsNotExist(err) {
		out.T(out.Tip, "Tip: To remove this root owned cluster, run: sudo {{.cmd}} delete", out.V{"cmd": minikubeCmd()})
	}
	if !useForce {
		exit.WithCodeT(exit.Permissions, "Exiting")
	}
}

// validateFlags validates the supplied flags against known bad combinations
func validateFlags(driver string) {
	diskSizeMB := pkgutil.CalculateSizeInMB(viper.GetString(humanReadableDiskSize))
	if diskSizeMB < pkgutil.CalculateSizeInMB(constants.MinimumDiskSize) && !viper.GetBool(force) {
		exit.WithCodeT(exit.Config, "Requested disk size {{.requested_size}} is less than minimum of {{.minimum_size}}", out.V{"requested_size": diskSizeMB, "minimum_size": pkgutil.CalculateSizeInMB(constants.MinimumDiskSize)})
	}

	memorySizeMB := pkgutil.CalculateSizeInMB(viper.GetString(memory))
	if memorySizeMB < pkgutil.CalculateSizeInMB(constants.MinimumMemorySize) && !viper.GetBool(force) {
		exit.UsageT("Requested memory allocation {{.requested_size}} is less than the minimum allowed of {{.minimum_size}}", out.V{"requested_size": memorySizeMB, "minimum_size": pkgutil.CalculateSizeInMB(constants.MinimumMemorySize)})
	}
	if memorySizeMB < pkgutil.CalculateSizeInMB(constants.DefaultMemorySize) && !viper.GetBool(force) {
		out.T(out.Notice, "Requested memory allocation ({{.memory}}MB) is less than the default memory allocation of {{.default_memorysize}}MB. Beware that minikube might not work correctly or crash unexpectedly.",
			out.V{"memory": memorySizeMB, "default_memorysize": pkgutil.CalculateSizeInMB(constants.DefaultMemorySize)})
	}

	var cpuCount int
	if driver == constants.DriverNone {
		if cfg.GetMachineName() != constants.DefaultMachineName {
			exit.WithCodeT(exit.Config, "The 'none' driver does not support multiple profiles: https://minikube.sigs.k8s.io/docs/reference/drivers/none/")
		}

		// Uses the gopsutil cpu package to count the number of physical cpu cores
		ci, err := cpu.Counts(false)
		if err != nil {
			glog.Warningf("Unable to get CPU info: %v", err)
		} else {
			cpuCount = ci
		}
	} else {
		cpuCount = viper.GetInt(cpus)
	}
	if cpuCount < constants.MinimumCPUS {
		exit.UsageT("Requested cpu count {{.requested_cpus}} is less than the minimum allowed of {{.minimum_cpus}}", out.V{"requested_cpus": cpuCount, "minimum_cpus": constants.MinimumCPUS})
	}

	// check that kubeadm extra args contain only whitelisted parameters
	for param := range extraOptions.AsMap().Get(kubeadm.Kubeadm) {
		if !cfg.ContainsParam(kubeadm.KubeadmExtraArgsWhitelist[kubeadm.KubeadmCmdParam], param) &&
			!cfg.ContainsParam(kubeadm.KubeadmExtraArgsWhitelist[kubeadm.KubeadmConfigParam], param) {
			exit.UsageT("Sorry, the kubeadm.{{.parameter_name}} parameter is currently not supported by --extra-config", out.V{"parameter_name": param})
		}
	}

	validateRegistryMirror()
}

// This function validates if the --registry-mirror
// args match the format of http://localhost
func validateRegistryMirror() {

	if len(registryMirror) > 0 {
		for _, loc := range registryMirror {
			URL, err := url.Parse(loc)
			if err != nil {
				glog.Errorln("Error Parsing URL: ", err)
			}
			if (URL.Scheme != "http" && URL.Scheme != "https") || URL.Path != "" {
				exit.UsageT("Sorry, the url provided with the --registry-mirror flag is invalid: {{.url}}", out.V{"url": loc})
			}

		}
	}
}

// doCacheBinaries caches Kubernetes binaries in the foreground
func doCacheBinaries(k8sVersion string) error {
	return machine.CacheBinariesForBootstrapper(k8sVersion, viper.GetString(cmdcfg.Bootstrapper))
}

// beginCacheImages caches Docker images in the background
func beginCacheImages(g *errgroup.Group, imageRepository string, k8sVersion string) {
	if !viper.GetBool(cacheImages) {
		return
	}

	g.Go(func() error {
		return machine.CacheImagesForBootstrapper(imageRepository, k8sVersion, viper.GetString(cmdcfg.Bootstrapper))
	})
}

// waitCacheImages blocks until the image cache jobs complete
func waitCacheImages(g *errgroup.Group) {
	if !viper.GetBool(cacheImages) {
		return
	}
	if err := g.Wait(); err != nil {
		glog.Errorln("Error caching images: ", err)
	}
}

// generateCfgFromFlags generates cfg.Config based on flags and supplied arguments
func generateCfgFromFlags(cmd *cobra.Command, k8sVersion string, driver string) (cfg.Config, error) {
	r, err := cruntime.New(cruntime.Config{Type: viper.GetString(containerRuntime)})
	if err != nil {
		return cfg.Config{}, err
	}

	// Pick good default values for --network-plugin and --enable-default-cni based on runtime.
	selectedEnableDefaultCNI := viper.GetBool(enableDefaultCNI)
	selectedNetworkPlugin := viper.GetString(networkPlugin)
	if r.DefaultCNI() && !cmd.Flags().Changed(networkPlugin) {
		selectedNetworkPlugin = "cni"
		if !cmd.Flags().Changed(enableDefaultCNI) {
			selectedEnableDefaultCNI = true
		}
	}

	// Feed Docker our host proxy environment by default, so that it can pull images
	if _, ok := r.(*cruntime.Docker); ok {
		if !cmd.Flags().Changed("docker-env") {
			for _, k := range proxy.EnvVars {
				if v := os.Getenv(k); v != "" {
					// convert https_proxy to HTTPS_PROXY for linux
					// TODO (@medyagh): if user has both http_proxy & HTTPS_PROXY set merge them.
					k = strings.ToUpper(k)
					if k == "HTTP_PROXY" || k == "HTTPS_PROXY" {
						if strings.HasPrefix(v, "localhost") || strings.HasPrefix(v, "127.0") {
							out.WarningT("Not passing {{.name}}={{.value}} to docker env.", out.V{"name": k, "value": v})
							continue
						}
					}
					dockerEnv = append(dockerEnv, fmt.Sprintf("%s=%s", k, v))
				}
			}
		}
	}

	repository := viper.GetString(imageRepository)
	mirrorCountry := strings.ToLower(viper.GetString(imageMirrorCountry))
	if strings.ToLower(repository) == "auto" || mirrorCountry != "" {
		found, autoSelectedRepository, err := selectImageRepository(mirrorCountry, k8sVersion)
		if err != nil {
			exit.WithError("Failed to check main repository and mirrors for images for images", err)
		}

		if !found {
			if autoSelectedRepository == "" {
				exit.WithCodeT(exit.Failure, "None of the known repositories is accessible. Consider specifying an alternative image repository with --image-repository flag")
			} else {
				out.WarningT("None of the known repositories in your location are accessible. Using {{.image_repository_name}} as fallback.", out.V{"image_repository_name": autoSelectedRepository})
			}
		}

		repository = autoSelectedRepository
	}

	if repository != "" {
		out.T(out.SuccessType, "Using image repository {{.name}}", out.V{"name": repository})
	}

	cfg := cfg.Config{
		MachineConfig: cfg.MachineConfig{
			KeepContext:         viper.GetBool(keepContext),
			EmbedCerts:          viper.GetBool(embedCerts),
			MinikubeISO:         viper.GetString(isoURL),
			Memory:              pkgutil.CalculateSizeInMB(viper.GetString(memory)),
			CPUs:                viper.GetInt(cpus),
			DiskSize:            pkgutil.CalculateSizeInMB(viper.GetString(humanReadableDiskSize)),
			VMDriver:            driver,
			ContainerRuntime:    viper.GetString(containerRuntime),
			HyperkitVpnKitSock:  viper.GetString(vpnkitSock),
			HyperkitVSockPorts:  viper.GetStringSlice(vsockPorts),
			NFSShare:            viper.GetStringSlice(nfsShare),
			NFSSharesRoot:       viper.GetString(nfsSharesRoot),
			DockerEnv:           dockerEnv,
			DockerOpt:           dockerOpt,
			InsecureRegistry:    insecureRegistry,
			RegistryMirror:      registryMirror,
			HostOnlyCIDR:        viper.GetString(hostOnlyCIDR),
			HypervVirtualSwitch: viper.GetString(hypervVirtualSwitch),
			KVMNetwork:          viper.GetString(kvmNetwork),
			KVMQemuURI:          viper.GetString(kvmQemuURI),
			KVMGPU:              viper.GetBool(kvmGPU),
			KVMHidden:           viper.GetBool(kvmHidden),
			Downloader:          pkgutil.DefaultDownloader{},
			DisableDriverMounts: viper.GetBool(disableDriverMounts),
			UUID:                viper.GetString(uuid),
			NoVTXCheck:          viper.GetBool(noVTXCheck),
			DNSProxy:            viper.GetBool(dnsProxy),
			HostDNSResolver:     viper.GetBool(hostDNSResolver),
		},
		KubernetesConfig: cfg.KubernetesConfig{
			KubernetesVersion:      k8sVersion,
			NodePort:               viper.GetInt(apiServerPort),
			NodeName:               constants.DefaultNodeName,
			APIServerName:          viper.GetString(apiServerName),
			APIServerNames:         apiServerNames,
			APIServerIPs:           apiServerIPs,
			DNSDomain:              viper.GetString(dnsDomain),
			FeatureGates:           viper.GetString(featureGates),
			ContainerRuntime:       viper.GetString(containerRuntime),
			CRISocket:              viper.GetString(criSocket),
			NetworkPlugin:          selectedNetworkPlugin,
			ServiceCIDR:            viper.GetString(serviceCIDR),
			ImageRepository:        repository,
			ExtraOptions:           extraOptions,
			ShouldLoadCachedImages: viper.GetBool(cacheImages),
			EnableDefaultCNI:       selectedEnableDefaultCNI,
		},
	}
	return cfg, nil
}

// autoSetDriverOptions sets the options needed for specific vm-driver automatically.
func autoSetDriverOptions(driver string) error {
	if driver == constants.DriverNone {
		if o := none.AutoOptions(); o != "" {
			return extraOptions.Set(o)
		}
		viper.Set(cacheImages, false)
	}
	return nil
}

// prepareNone prepares the user and host for the joy of the "none" driver
func prepareNone() {
	out.T(out.StartingNone, "Configuring local host environment ...")
	if viper.GetBool(cfg.WantNoneDriverWarning) {
		out.T(out.Empty, "")
		out.WarningT("The 'none' driver provides limited isolation and may reduce system security and reliability.")
		out.WarningT("For more information, see:")
		out.T(out.URL, "https://minikube.sigs.k8s.io/docs/reference/drivers/none/")
		out.T(out.Empty, "")
	}

	if os.Getenv("CHANGE_MINIKUBE_NONE_USER") == "" {
		home := os.Getenv("HOME")
		out.WarningT("kubectl and minikube configuration will be stored in {{.home_folder}}", out.V{"home_folder": home})
		out.WarningT("To use kubectl or minikube commands as your own user, you may need to relocate them. For example, to overwrite your own settings, run:")

		out.T(out.Empty, "")
		out.T(out.Command, "sudo mv {{.home_folder}}/.kube {{.home_folder}}/.minikube $HOME", out.V{"home_folder": home})
		out.T(out.Command, "sudo chown -R $USER $HOME/.kube $HOME/.minikube")
		out.T(out.Empty, "")

		out.T(out.Tip, "This can also be done automatically by setting the env var CHANGE_MINIKUBE_NONE_USER=true")
	}

	if err := pkgutil.MaybeChownDirRecursiveToMinikubeUser(constants.GetMinipath()); err != nil {
		exit.WithCodeT(exit.Permissions, "Failed to change permissions for {{.minikube_dir_path}}: {{.error}}", out.V{"minikube_dir_path": constants.GetMinipath(), "error": err})
	}
}

// startHost starts a new minikube host using a VM or None
func startHost(api libmachine.API, mc cfg.MachineConfig) (*host.Host, bool) {
	exists, err := api.Exists(cfg.GetMachineName())
	if err != nil {
		exit.WithError("Failed to check if machine exists", err)
	}

	var host *host.Host
	start := func() (err error) {
		host, err = cluster.StartHost(api, mc)
		if err != nil {
			glog.Errorf("StartHost: %v", err)
		}
		return err
	}

	if err = retry.Expo(start, 2*time.Second, 3*time.Minute, 5); err != nil {
		exit.WithError("Unable to start VM", err)
	}
	return host, exists
}

// validateNetwork tries to catch network problems as soon as possible
func validateNetwork(h *host.Host) string {
	ip, err := h.Driver.GetIP()
	if err != nil {
		exit.WithError("Unable to get VM IP address", err)
	}

	optSeen := false
	warnedOnce := false
	for _, k := range proxy.EnvVars {
		if v := os.Getenv(k); v != "" {
			if !optSeen {
				out.T(out.Internet, "Found network options:")
				optSeen = true
			}
			out.T(out.Option, "{{.key}}={{.value}}", out.V{"key": k, "value": v})
			ipExcluded := proxy.IsIPExcluded(ip) // Skip warning if minikube ip is already in NO_PROXY
			k = strings.ToUpper(k)               // for http_proxy & https_proxy
			if (k == "HTTP_PROXY" || k == "HTTPS_PROXY") && !ipExcluded && !warnedOnce {
				out.WarningT("You appear to be using a proxy, but your NO_PROXY environment does not include the minikube IP ({{.ip_address}}). Please see {{.documentation_url}} for more details", out.V{"ip_address": ip, "documentation_url": "https://minikube.sigs.k8s.io/docs/reference/networking/proxy/"})
				warnedOnce = true
			}
		}
	}

	// Here is where we should be checking connectivity to/from the VM
	return ip
}

// getKubernetesVersion ensures that the requested version is reasonable
func getKubernetesVersion(old *cfg.Config) (string, bool) {
	rawVersion := viper.GetString(kubernetesVersion)
	isUpgrade := false
	if rawVersion == "" {
		rawVersion = constants.DefaultKubernetesVersion
	}

	nvs, err := semver.Make(strings.TrimPrefix(rawVersion, version.VersionPrefix))
	if err != nil {
		exit.WithCodeT(exit.Data, `Unable to parse "{{.kubernetes_version}}": {{.error}}`, out.V{"kubernetes_version": rawVersion, "error": err})
	}
	nv := version.VersionPrefix + nvs.String()

	if old == nil || old.KubernetesConfig.KubernetesVersion == "" {
		return nv, isUpgrade
	}

	oldestVersion, err := semver.Make(strings.TrimPrefix(constants.OldestKubernetesVersion, version.VersionPrefix))
	if err != nil {
		exit.WithCodeT(exit.Data, "Unable to parse oldest Kubernetes version from constants: {{.error}}", out.V{"error": err})
	}

	if nvs.LT(oldestVersion) {
		out.WarningT("Specified Kubernetes version {{.specified}} is less than the oldest supported version: {{.oldest}}", out.V{"specified": nvs, "oldest": constants.OldestKubernetesVersion})
		if viper.GetBool(force) {
			out.WarningT("Kubernetes {{.version}} is not supported by this release of minikube", out.V{"version": nvs})
		} else {
			exit.WithCodeT(exit.Data, "Sorry, Kubernetes {{.version}} is not supported by this release of minikube", out.V{"version": nvs})
		}
	}

	ovs, err := semver.Make(strings.TrimPrefix(old.KubernetesConfig.KubernetesVersion, version.VersionPrefix))
	if err != nil {
		glog.Errorf("Error parsing old version %q: %v", old.KubernetesConfig.KubernetesVersion, err)
	}

	if nvs.LT(ovs) {
		nv = version.VersionPrefix + ovs.String()
		profileArg := ""
		if cfg.GetMachineName() != constants.DefaultMachineName {
			profileArg = fmt.Sprintf("-p %s", cfg.GetMachineName())
		}
		exit.WithCodeT(exit.Config, `Error: You have selected Kubernetes v{{.new}}, but the existing cluster for your profile is running Kubernetes v{{.old}}. Non-destructive downgrades are not supported, but you can proceed by performing one of the following options:

* Recreate the cluster using Kubernetes v{{.new}}: Run "minikube delete {{.profile}}", then "minikube start {{.profile}} --kubernetes-version={{.new}}"
* Create a second cluster with Kubernetes v{{.new}}: Run "minikube start -p <new name> --kubernetes-version={{.new}}"
* Reuse the existing cluster with Kubernetes v{{.old}} or newer: Run "minikube start {{.profile}} --kubernetes-version={{.old}}"`, out.V{"new": nvs, "old": ovs, "profile": profileArg})

	}
	if nvs.GT(ovs) {
		out.T(out.ThumbsUp, "Upgrading from Kubernetes {{.old}} to {{.new}}", out.V{"old": ovs, "new": nvs})
		isUpgrade = true
	}
	return nv, isUpgrade
}

// setupKubeAdm adds any requested files into the VM before Kubernetes is started
func setupKubeAdm(mAPI libmachine.API, kc cfg.KubernetesConfig) bootstrapper.Bootstrapper {
	bs, err := getClusterBootstrapper(mAPI, viper.GetString(cmdcfg.Bootstrapper))
	if err != nil {
		exit.WithError("Failed to get bootstrapper", err)
	}
	for _, eo := range extraOptions {
		out.T(out.Option, "{{.extra_option_component_name}}.{{.key}}={{.value}}", out.V{"extra_option_component_name": eo.Component, "key": eo.Key, "value": eo.Value})
	}
	// Loads cached images, generates config files, download binaries
	if err := bs.UpdateCluster(kc); err != nil {
		exit.WithError("Failed to update cluster", err)
	}
	if err := bs.SetupCerts(kc); err != nil {
		exit.WithError("Failed to setup certs", err)
	}
	return bs
}

// configureRuntimes does what needs to happen to get a runtime going.
func configureRuntimes(runner cruntime.CommandRunner, driver string) cruntime.Manager {
	config := cruntime.Config{Type: viper.GetString(containerRuntime), Runner: runner}
	cr, err := cruntime.New(config)
	if err != nil {
		exit.WithError("Failed runtime", err)
	}

	disableOthers := true
	if driver == constants.DriverNone {
		disableOthers = false
	}
	err = cr.Enable(disableOthers)
	if err != nil {
		exit.WithError("Failed to enable container runtime", err)
	}

	return cr
}

// bootstrapCluster starts Kubernetes using the chosen bootstrapper
func bootstrapCluster(bs bootstrapper.Bootstrapper, r cruntime.Manager, runner command.Runner, kc cfg.KubernetesConfig, preexisting bool, isUpgrade bool) {
	// hum. bootstrapper.Bootstrapper should probably have a Name function.
	bsName := viper.GetString(cmdcfg.Bootstrapper)

	if isUpgrade || !preexisting {
		out.T(out.Pulling, "Pulling images ...")
		if err := bs.PullImages(kc); err != nil {
			out.T(out.FailureType, "Unable to pull images, which may be OK: {{.error}}", out.V{"error": err})
		}
	}

	if preexisting {
		out.T(out.Restarting, "Relaunching Kubernetes using {{.bootstrapper}} ... ", out.V{"bootstrapper": bsName})
		if err := bs.RestartCluster(kc); err != nil {
			exit.WithLogEntries("Error restarting cluster", err, logs.FindProblems(r, bs, runner))
		}
		return
	}

	out.T(out.Launch, "Launching Kubernetes ... ")
	if err := bs.StartCluster(kc); err != nil {
		exit.WithLogEntries("Error starting cluster", err, logs.FindProblems(r, bs, runner))
	}
}

// configureMounts configures any requested filesystem mounts
func configureMounts() {
	if !viper.GetBool(createMount) {
		return
	}

	out.T(out.Mounting, "Creating mount {{.name}} ...", out.V{"name": viper.GetString(mountString)})
	path := os.Args[0]
	mountDebugVal := 0
	if glog.V(8) {
		mountDebugVal = 1
	}
	mountCmd := exec.Command(path, "mount", fmt.Sprintf("--v=%d", mountDebugVal), viper.GetString(mountString))
	mountCmd.Env = append(os.Environ(), constants.IsMinikubeChildProcess+"=true")
	if glog.V(8) {
		mountCmd.Stdout = os.Stdout
		mountCmd.Stderr = os.Stderr
	}
	if err := mountCmd.Start(); err != nil {
		exit.WithError("Error starting mount", err)
	}
	if err := lock.WriteFile(filepath.Join(constants.GetMinipath(), constants.MountProcessFileName), []byte(strconv.Itoa(mountCmd.Process.Pid)), 0644); err != nil {
		exit.WithError("Error writing mount pid", err)
	}
}

// saveConfig saves profile cluster configuration in $MINIKUBE_HOME/profiles/<profilename>/config.json
func saveConfig(clusterCfg *cfg.Config) error {
	return cfg.CreateProfile(viper.GetString(cfg.MachineProfile), clusterCfg)
}

func installOrUpdateDriver(driver string) {
	var driverExecutable string
	switch driver {
	case constants.DriverKvm2:
		driverExecutable = fmt.Sprintf("docker-machine-driver-%s", constants.DriverKvm2)
	case constants.DriverHyperkit:
		driverExecutable = fmt.Sprintf("docker-machine-driver-%s", constants.DriverHyperkit)
	default: // driver doesn't install or update
		return
	}

	minikubeVersion, err := version.GetSemverVersion()
	if err != nil {
		out.WarningT("Error parsing minikube version: {{.error}}", out.V{"error": err})
		return
	}

	targetDir := constants.MakeMiniPath("bin")
	err = drivers.InstallOrUpdate(driverExecutable, targetDir, minikubeVersion)
	if err != nil {
		out.WarningT("Error downloading driver: {{.error}}", out.V{"error": err})
	}
}<|MERGE_RESOLUTION|>--- conflicted
+++ resolved
@@ -592,12 +592,8 @@
 		return
 	}
 
-<<<<<<< HEAD
-	out.T(out.Stopped, `The "{{.driver_name}}" driver should not be used with root privileges.`, out.V{"driver_name": d})
+	out.T(out.Stopped, `The "{{.driver_name}}" driver should not be used with root privileges.`, out.V{"driver_name": driver})
 	out.T(out.Tip, "If you are running minikube within a VM, consider using '--vm-driver=none': https://minikube.sigs.k8s.io/docs/reference/drivers/none/")
-=======
-	out.T(out.Stopped, "The {{.driver_name}} driver should not be used with root privileges.", out.V{"driver_name": driver})
->>>>>>> b73ec8cf
 
 	_, err = cfg.Load()
 	if err == nil || !os.IsNotExist(err) {
